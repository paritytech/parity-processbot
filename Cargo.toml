[package]
name = "parity-processbot"
version = "0.1.0"
authors = ["Joseph Mark <sjeohp@gmail.com>"]
edition = "2018"

# See more keys and their definitions at https://doc.rust-lang.org/cargo/reference/manifest.html

[dependencies]
byteorder = "1.3.2"
dotenv = "^0.15"
env_logger = "^0.7"
futures = { version = "0.3", features = ["async-await"] }
hyperx = "1"
log = "^0.4"
reqwest = { version = "^0.10", features = ["json"] }
rocksdb = "0.13"
serde = { version = "^1.0", features = ["derive"] }
serde_json = "1.0.44"
snafu = { version = "0.6.0", features = ["backtraces"] }
tokio = { version = "0.2", features = ["full"] }
curl = "0.4"
curl-sys = "0.4"
regex = "1.3"
toml = "0.5"
base64 = "0.11"
<<<<<<< HEAD
chrono = { version = "0.4", features = ["serde"] }
itertools = "0.8"
parking_lot = "0.10"
=======
chrono = { version = "0.4.10", features = ["serde"] }
itertools = "0.8"
jsonwebtoken = "7.0.0-alpha.2"
lazy_static = "1.4.0"
>>>>>>> 7a01e0e8
<|MERGE_RESOLUTION|>--- conflicted
+++ resolved
@@ -24,13 +24,8 @@
 regex = "1.3"
 toml = "0.5"
 base64 = "0.11"
-<<<<<<< HEAD
-chrono = { version = "0.4", features = ["serde"] }
+chrono = { version = "0.4.10", features = ["serde"] }
 itertools = "0.8"
 parking_lot = "0.10"
-=======
-chrono = { version = "0.4.10", features = ["serde"] }
-itertools = "0.8"
 jsonwebtoken = "7.0.0-alpha.2"
-lazy_static = "1.4.0"
->>>>>>> 7a01e0e8
+lazy_static = "1.4.0"