use crate::{
	constants::*,
	error,
	github,
	github_bot::GithubBot,
	matrix_bot::MatrixBot,
	project,
	Result,
};
use itertools::Itertools;
use rocksdb::DB;
use snafu::OptionExt;
use std::collections::HashMap;

<<<<<<< HEAD
=======
const ISSUE_NEEDS_A_PROJECT_MESSAGE: &str =
	"{1} needs to be attached to a project or it will be closed.";

>>>>>>> 84facd2c
fn issue_actor_and_project(
	issue: &github::Issue,
	github_bot: &GithubBot,
) -> Result<Option<(github::User, github::Project)>> {
	let repo = &issue.repository;
	let issue_number = issue.number.context(error::MissingData)?;
	github_bot
		.issue_events(&repo.name, issue_number)
		.map(|issue_events| {
			issue_events
				.iter()
				.sorted_by_key(|ie| ie.created_at)
				.rev()
				.find(|issue_event| {
					issue_event.event == Some(github::Event::AddedToProject)
						|| issue_event.event
							== Some(github::Event::RemovedFromProject)
				})
				.and_then(|issue_event| {
					if issue_event.event == Some(github::Event::AddedToProject)
					{
						issue_event.project_card.as_ref().and_then(|card| {
							card.project_url.as_ref().map(|project_url| {
								(issue_event.actor.clone(), project_url)
							})
						})
					} else {
						None
					}
				})
				.and_then(|(actor, project_url)| {
					github_bot
						.get(project_url)
						.ok()
						.map(|project| (actor, project))
				})
		})
}

fn author_admin_attach_only_project(
	db_entry: &mut DbEntry,
	github_bot: &GithubBot,
	matrix_bot: &MatrixBot,
	issue: &github::Issue,
	default_channel_id: &str,
	since: Option<Duration>,
) -> Result<DbEntryState> {
	unimplemented!()
}

fn author_core_no_project(
	db_entry: &mut DbEntry,
	github_bot: &GithubBot,
	matrix_bot: &MatrixBot,
	issue: &github::Issue,
	default_channel_id: &str,
	since: Option<Duration>,
) -> Result<DbEntryState> {
	let issue_id = issue.id.context(error::MissingData)?;
	let issue_html_url = issue.html_url.as_ref().context(error::MissingData)?;

	let ticks = since
		.map(|elapsed| elapsed.as_secs() / ISSUE_NO_PROJECT_CORE_PING_PERIOD);

	Ok(match ticks {
		None => {
			db_entry.issue_no_project_ping = Some(SystemTime::now());
			matrix_bot.send_public_message(
				default_channel_id,
				&ISSUE_NO_PROJECT_MESSAGE.replace("{1}", issue_html_url),
			);
			DbEntryState::Update
		}
		Some(0) => DbEntryState::DoNothing,
		Some(i) => {
			if i == ISSUE_NO_PROJECT_ACTION_AFTER_NPINGS {
				// If after 3 days there is still no project
				// attached, move the issue to Core Sorting
				// repository
				github_bot.close_issue(&issue.repository.name, issue_id);
				let params = serde_json::json!({
						"title": issue.title,
						"body": issue.body.as_ref().unwrap_or(&"".to_owned())
				});
				github_bot.create_issue(CORE_SORTING_REPO, params);
				DbEntryState::Delete
			} else if (db_entry.issue_no_project_npings) < i {
				db_entry.issue_no_project_npings = i;
				matrix_bot.send_public_message(
					default_channel_id,
					&ISSUE_NO_PROJECT_MESSAGE.replace("{1}", issue_html_url),
				);
				DbEntryState::Update
			} else {
				DbEntryState::DoNothing
			}
		}
	})
}

fn author_unknown_no_project(
	db_entry: &mut DbEntry,
	github_bot: &GithubBot,
	matrix_bot: &MatrixBot,
	issue: &github::Issue,
	default_channel_id: &str,
	since: Option<Duration>,
) -> Result<DbEntryState> {
	let issue_id = issue.id.context(error::MissingData)?;
	let issue_html_url = issue.html_url.as_ref().context(error::MissingData)?;

	let ticks = since.map(|elapsed| {
		elapsed.as_secs() / ISSUE_NO_PROJECT_NON_CORE_PING_PERIOD
	});

	Ok(match ticks {
		None => {
			// send a message to the "Core Developers" room
			// on Riot with the title of the issue and a link.
			db_entry.issue_no_project_ping = Some(SystemTime::now());
			matrix_bot.send_public_message(
				default_channel_id,
				&ISSUE_NO_PROJECT_MESSAGE.replace("{1}", issue_html_url),
			);
			DbEntryState::Update
		}
		Some(0) => DbEntryState::DoNothing,
		_ => {
			// If after 15 minutes there is still no project
			// attached, move the issue to Core Sorting
			// repository.
			github_bot.close_issue(&issue.repository.name, issue_id);
			let params = serde_json::json!({
					"title": issue.title,
					"body": issue.body.as_ref().unwrap_or(&"".to_owned())
			});
			github_bot.create_issue(CORE_SORTING_REPO, params);
			DbEntryState::Delete
		}
	})
}

pub fn handle_issue(
	_db: &DB,
	github_bot: &GithubBot,
	matrix_bot: &MatrixBot,
	core_devs: &[github::User],
	github_to_matrix: &HashMap<String, String>,
	projects: Option<&project::Projects>,
	issue: &github::Issue,
	default_channel_id: &str,
) -> Result<()> {
	// TODO: handle multiple projects in a single repo

<<<<<<< HEAD
	let issue_id = issue.id.context(error::MissingData)?;

	let db_key = format!("{}", issue_id).into_bytes();
	let mut db_entry = DbEntry::new_or_with_key(db, db_key);
=======
	let author = &issue.user;
	let repo = &issue.repository;
	let author_info = project_info
		.map_or_else(project::AuthorInfo::default, |p| {
			p.author_info(&author.login)
		});
	let author_is_core = core_devs.iter().any(|u| u.id == author.id);
>>>>>>> 84facd2c

	let author_is_core =
		core_devs.iter().find(|u| u.id == issue.user.id).is_some();

<<<<<<< HEAD
	match if projects.map_or(true, |p| p.0.is_empty()) {
		unimplemented!()
	} else {
		let projects = projects.expect("just confirmed above");
		match issue_actor_and_project(issue, github_bot)? {
			None => {
				let since = db_entry
					.issue_no_project_ping
					.and_then(|ping| ping.elapsed().ok());

				if projects.0.len() == 1
					&& projects
						.0
						.iter()
						.find(|p| p.1.user_is_admin(&issue.user.login))
						.is_some()
				{
					// repo contains only one project and the author is admin
					author_admin_attach_only_project(
						&mut db_entry,
						github_bot,
						matrix_bot,
						issue,
						default_channel_id,
						since,
					)?
				} else if author_is_core
					|| projects
						.0
						.iter()
						.find(|p| p.1.user_is_admin(&issue.user.login))
						.is_some()
				{
					// author is a core developer or admin of at least one
					// project in the repo
					author_core_no_project(
						&mut db_entry,
						github_bot,
						matrix_bot,
						issue,
						default_channel_id,
						since,
					)?
				} else {
					// author is neither core developer nor admin
					author_unknown_no_project(
						&mut db_entry,
						github_bot,
						matrix_bot,
						issue,
						default_channel_id,
						since,
					)?
				}
			}
			Some((actor, project)) => {
				if let Some(project_info) = projects.0.get(&project.name) {
					let issue_html_url =
						issue.html_url.as_ref().context(error::MissingData)?;
					let project_html_url = project
						.html_url
						.as_ref()
						.context(error::MissingData)?;
					let project_id =
						project.id.as_ref().context(error::MissingData)?;

					if !project_info.user_is_admin(&actor.login) {
						// TODO check if confirmation has confirmed/denied.
						// requires parsing messages in project room

						match db_entry.issue_project_state {
							None => {
								if let Some(room_id) =
									&project_info.matrix_room_id
								{
									db_entry.issue_confirm_project_ping =
										Some(SystemTime::now());
									db_entry.issue_project_state = Some(
										ProjectState::Unconfirmed(*project_id),
									);
									matrix_bot.send_public_message(
										&room_id,
										&ISSUE_CONFIRM_PROJECT_MESSAGE
											.replace(
												"{issue_url}",
												issue_html_url,
											)
											.replace(
												"{project_url}",
												project_html_url,
											)
											.replace(
												"{issue_id}",
												&format!("{}", issue_id),
											)
											.replace(
												"{project_id}",
												&format!("{}", project_id),
											),
									);
								} else {
									// project info should include matrix room
									// id. TODO some kind of warning here
								}
								DbEntryState::Update
							}
							Some(ProjectState::Unconfirmed(unconfirmed_id)) => {
								if project_id != &unconfirmed_id {
									db_entry.issue_confirm_project_ping =
										Some(SystemTime::now());
									db_entry.issue_project_state = Some(
										ProjectState::Unconfirmed(*project_id),
									);
									if let Some(room_id) =
										&project_info.matrix_room_id
									{
										matrix_bot.send_public_message(
											&room_id,
											&ISSUE_CONFIRM_PROJECT_MESSAGE
												.replace(
													"{issue_url}",
													issue_html_url,
												)
												.replace(
													"{project_url}",
													project_html_url,
												)
												.replace(
													"{issue_id}",
													&format!("{}", issue_id),
												)
												.replace(
													"{project_id}",
													&format!("{}", project_id),
												),
										);
									} else {
										// project info should include matrix
										// room id. TODO some kind of warning
										// here
									}
									DbEntryState::Update
								} else {
									let ticks = db_entry
										.issue_confirm_project_ping
										.and_then(|t| t.elapsed().ok())
										.map(|elapsed| {
											elapsed.as_secs() / ISSUE_UNCONFIRMED_PROJECT_PING_PERIOD
										});

									match ticks {
										None => {
											panic!("don't know how long to wait for confirmation; shouldn't ever allow issue_project_state to be set without updating issue_confirm_project_ping");
										}
										Some(0) => DbEntryState::DoNothing,
										Some(_) => {
											db_entry
												.issue_confirm_project_ping = None;
											if let Some(prev_project) =
												db_entry.last_confirmed_project
											{
												db_entry.issue_project_state =
													Some(
														ProjectState::Confirmed(
															prev_project,
														),
													);
											} else {
												db_entry.issue_project_state =
													None;
											}
											if let Some(matrix_id) =
												github_to_matrix
													.get(&actor.login)
													.and_then(|matrix_id| {
														matrix::parse_id(
															matrix_id,
														)
													}) {
												matrix_bot.send_private_message(&matrix_id, &ISSUE_REVERT_PROJECT_NOTIFICATION.replace("{1}", &issue_html_url));
											} else {
												// no matrix id to message
											}
											DbEntryState::Update
										}
									}
								}
							}
							Some(ProjectState::Confirmed(confirmed_id)) => {
								let confirmed_matches_last = db_entry
									.last_confirmed_project
									.map(|proj_id| proj_id == confirmed_id)
									.unwrap_or(false);

								if !confirmed_matches_last {
									db_entry.issue_confirm_project_ping = None;
									db_entry.last_confirmed_project =
										Some(confirmed_id);
									DbEntryState::Update
								} else {
									DbEntryState::DoNothing
								}
							}
							Some(ProjectState::Denied(denied_id)) => {
								db_entry.issue_confirm_project_ping = None;
								if let Some(prev_project) =
									db_entry.last_confirmed_project
								{
									db_entry.issue_project_state = Some(
										ProjectState::Confirmed(prev_project),
									);
								} else {
									db_entry.issue_project_state = None;
								}
								if let Some(matrix_id) =
									github_to_matrix.get(&actor.login).and_then(
										|matrix_id| matrix::parse_id(matrix_id),
									) {
									matrix_bot.send_private_message(
										&matrix_id,
										&ISSUE_REVERT_PROJECT_NOTIFICATION
											.replace("{1}", &issue_html_url),
									);
								} else {
									// no matrix id to message
								}
								DbEntryState::Update
							}
						}
					} else {
						// actor is admin so allow any change
						DbEntryState::DoNothing
					}
				} else {
					// no key in in Projects.toml matches the project name
					unimplemented!()
=======
	match issue_actor_and_project(issue, github_bot)? {
		None => {
			if author_info.is_owner || author_info.is_whitelisted {
				// leave a comment and message the author that the issue needs a
				// project
				github_bot.add_comment(
					&repo.name,
					issue_id,
					&ISSUE_NEEDS_A_PROJECT_MESSAGE
						.replace("{1}", &issue_html_url),
				)?;
				if let Some(matrix_id) =
					github_to_matrix.get(&author.login).map(|m| m)
				{
					matrix_bot.send_private_message(
						&matrix_id,
						&ISSUE_NEEDS_A_PROJECT_MESSAGE
							.replace("{1}", &issue_html_url),
					)?;
>>>>>>> 84facd2c
				}
			}
		}
<<<<<<< HEAD
	} {
		DbEntryState::Delete => {
			db_entry.delete(db)?;
		}
		DbEntryState::Update => {
			db_entry.update(db)?;
		}
		_ => {}
=======
		Some((_actor, _project)) => {}
>>>>>>> 84facd2c
	}

	Ok(())
}<|MERGE_RESOLUTION|>--- conflicted
+++ resolved
@@ -1,8 +1,10 @@
+use crate::db::*;
 use crate::{
 	constants::*,
 	error,
 	github,
 	github_bot::GithubBot,
+	matrix,
 	matrix_bot::MatrixBot,
 	project,
 	Result,
@@ -11,13 +13,11 @@
 use rocksdb::DB;
 use snafu::OptionExt;
 use std::collections::HashMap;
-
-<<<<<<< HEAD
-=======
-const ISSUE_NEEDS_A_PROJECT_MESSAGE: &str =
-	"{1} needs to be attached to a project or it will be closed.";
-
->>>>>>> 84facd2c
+use std::time::{
+	Duration,
+	SystemTime,
+};
+
 fn issue_actor_and_project(
 	issue: &github::Issue,
 	github_bot: &GithubBot,
@@ -58,12 +58,12 @@
 }
 
 fn author_admin_attach_only_project(
-	db_entry: &mut DbEntry,
-	github_bot: &GithubBot,
-	matrix_bot: &MatrixBot,
-	issue: &github::Issue,
-	default_channel_id: &str,
-	since: Option<Duration>,
+	_db_entry: &mut DbEntry,
+	_github_bot: &GithubBot,
+	_matrix_bot: &MatrixBot,
+	_issue: &github::Issue,
+	_default_channel_id: &str,
+	_since: Option<Duration>,
 ) -> Result<DbEntryState> {
 	unimplemented!()
 }
@@ -88,7 +88,7 @@
 			matrix_bot.send_public_message(
 				default_channel_id,
 				&ISSUE_NO_PROJECT_MESSAGE.replace("{1}", issue_html_url),
-			);
+			)?;
 			DbEntryState::Update
 		}
 		Some(0) => DbEntryState::DoNothing,
@@ -97,19 +97,19 @@
 				// If after 3 days there is still no project
 				// attached, move the issue to Core Sorting
 				// repository
-				github_bot.close_issue(&issue.repository.name, issue_id);
+				github_bot.close_issue(&issue.repository.name, issue_id)?;
 				let params = serde_json::json!({
 						"title": issue.title,
 						"body": issue.body.as_ref().unwrap_or(&"".to_owned())
 				});
-				github_bot.create_issue(CORE_SORTING_REPO, params);
+				github_bot.create_issue(CORE_SORTING_REPO, params)?;
 				DbEntryState::Delete
 			} else if (db_entry.issue_no_project_npings) < i {
 				db_entry.issue_no_project_npings = i;
 				matrix_bot.send_public_message(
 					default_channel_id,
 					&ISSUE_NO_PROJECT_MESSAGE.replace("{1}", issue_html_url),
-				);
+				)?;
 				DbEntryState::Update
 			} else {
 				DbEntryState::DoNothing
@@ -141,7 +141,7 @@
 			matrix_bot.send_public_message(
 				default_channel_id,
 				&ISSUE_NO_PROJECT_MESSAGE.replace("{1}", issue_html_url),
-			);
+			)?;
 			DbEntryState::Update
 		}
 		Some(0) => DbEntryState::DoNothing,
@@ -149,19 +149,19 @@
 			// If after 15 minutes there is still no project
 			// attached, move the issue to Core Sorting
 			// repository.
-			github_bot.close_issue(&issue.repository.name, issue_id);
+			github_bot.close_issue(&issue.repository.name, issue_id)?;
 			let params = serde_json::json!({
 					"title": issue.title,
 					"body": issue.body.as_ref().unwrap_or(&"".to_owned())
 			});
-			github_bot.create_issue(CORE_SORTING_REPO, params);
+			github_bot.create_issue(CORE_SORTING_REPO, params)?;
 			DbEntryState::Delete
 		}
 	})
 }
 
 pub fn handle_issue(
-	_db: &DB,
+	db: &DB,
 	github_bot: &GithubBot,
 	matrix_bot: &MatrixBot,
 	core_devs: &[github::User],
@@ -172,25 +172,14 @@
 ) -> Result<()> {
 	// TODO: handle multiple projects in a single repo
 
-<<<<<<< HEAD
 	let issue_id = issue.id.context(error::MissingData)?;
 
 	let db_key = format!("{}", issue_id).into_bytes();
 	let mut db_entry = DbEntry::new_or_with_key(db, db_key);
-=======
-	let author = &issue.user;
-	let repo = &issue.repository;
-	let author_info = project_info
-		.map_or_else(project::AuthorInfo::default, |p| {
-			p.author_info(&author.login)
-		});
-	let author_is_core = core_devs.iter().any(|u| u.id == author.id);
->>>>>>> 84facd2c
 
 	let author_is_core =
 		core_devs.iter().find(|u| u.id == issue.user.id).is_some();
 
-<<<<<<< HEAD
 	match if projects.map_or(true, |p| p.0.is_empty()) {
 		unimplemented!()
 	} else {
@@ -205,7 +194,7 @@
 					&& projects
 						.0
 						.iter()
-						.find(|p| p.1.user_is_admin(&issue.user.login))
+						.find(|p| p.1.is_admin(&issue.user.login))
 						.is_some()
 				{
 					// repo contains only one project and the author is admin
@@ -221,7 +210,7 @@
 					|| projects
 						.0
 						.iter()
-						.find(|p| p.1.user_is_admin(&issue.user.login))
+						.find(|p| p.1.is_admin(&issue.user.login))
 						.is_some()
 				{
 					// author is a core developer or admin of at least one
@@ -257,7 +246,7 @@
 					let project_id =
 						project.id.as_ref().context(error::MissingData)?;
 
-					if !project_info.user_is_admin(&actor.login) {
+					if !project_info.is_admin(&actor.login) {
 						// TODO check if confirmation has confirmed/denied.
 						// requires parsing messages in project room
 
@@ -290,7 +279,7 @@
 												"{project_id}",
 												&format!("{}", project_id),
 											),
-									);
+									)?;
 								} else {
 									// project info should include matrix room
 									// id. TODO some kind of warning here
@@ -326,7 +315,7 @@
 													"{project_id}",
 													&format!("{}", project_id),
 												),
-										);
+										)?;
 									} else {
 										// project info should include matrix
 										// room id. TODO some kind of warning
@@ -370,7 +359,7 @@
 															matrix_id,
 														)
 													}) {
-												matrix_bot.send_private_message(&matrix_id, &ISSUE_REVERT_PROJECT_NOTIFICATION.replace("{1}", &issue_html_url));
+												matrix_bot.send_private_message(&matrix_id, &ISSUE_REVERT_PROJECT_NOTIFICATION.replace("{1}", &issue_html_url))?;
 											} else {
 												// no matrix id to message
 											}
@@ -389,12 +378,48 @@
 									db_entry.issue_confirm_project_ping = None;
 									db_entry.last_confirmed_project =
 										Some(confirmed_id);
-									DbEntryState::Update
-								} else {
-									DbEntryState::DoNothing
-								}
+								}
+
+								if project_id != &confirmed_id {
+									// project has been changed since
+									// the confirmation
+									db_entry.issue_confirm_project_ping =
+										Some(SystemTime::now());
+									db_entry.issue_project_state = Some(
+										ProjectState::Unconfirmed(*project_id),
+									);
+									if let Some(room_id) =
+										&project_info.matrix_room_id
+									{
+										matrix_bot.send_public_message(
+											&room_id,
+											&ISSUE_CONFIRM_PROJECT_MESSAGE
+												.replace(
+													"{issue_url}",
+													issue_html_url,
+												)
+												.replace(
+													"{project_url}",
+													project_html_url,
+												)
+												.replace(
+													"{issue_id}",
+													&format!("{}", issue_id),
+												)
+												.replace(
+													"{project_id}",
+													&format!("{}", project_id),
+												),
+										)?;
+									} else {
+										// project info should include matrix
+										// room id. TODO some kind of warning
+										// here
+									}
+								}
+								DbEntryState::Update
 							}
-							Some(ProjectState::Denied(denied_id)) => {
+							Some(ProjectState::Denied(_)) => {
 								db_entry.issue_confirm_project_ping = None;
 								if let Some(prev_project) =
 									db_entry.last_confirmed_project
@@ -413,7 +438,7 @@
 										&matrix_id,
 										&ISSUE_REVERT_PROJECT_NOTIFICATION
 											.replace("{1}", &issue_html_url),
-									);
+									)?;
 								} else {
 									// no matrix id to message
 								}
@@ -427,31 +452,9 @@
 				} else {
 					// no key in in Projects.toml matches the project name
 					unimplemented!()
-=======
-	match issue_actor_and_project(issue, github_bot)? {
-		None => {
-			if author_info.is_owner || author_info.is_whitelisted {
-				// leave a comment and message the author that the issue needs a
-				// project
-				github_bot.add_comment(
-					&repo.name,
-					issue_id,
-					&ISSUE_NEEDS_A_PROJECT_MESSAGE
-						.replace("{1}", &issue_html_url),
-				)?;
-				if let Some(matrix_id) =
-					github_to_matrix.get(&author.login).map(|m| m)
-				{
-					matrix_bot.send_private_message(
-						&matrix_id,
-						&ISSUE_NEEDS_A_PROJECT_MESSAGE
-							.replace("{1}", &issue_html_url),
-					)?;
->>>>>>> 84facd2c
 				}
 			}
 		}
-<<<<<<< HEAD
 	} {
 		DbEntryState::Delete => {
 			db_entry.delete(db)?;
@@ -460,9 +463,6 @@
 			db_entry.update(db)?;
 		}
 		_ => {}
-=======
-		Some((_actor, _project)) => {}
->>>>>>> 84facd2c
 	}
 
 	Ok(())
