--- conflicted
+++ resolved
@@ -332,7 +332,6 @@
 									);
 									// Notify people of merge failure.
 									let _ = github_bot.create_issue_comment(
-<<<<<<< HEAD
                                         owner,
                                         &repo_name,
                                         pr.number,
@@ -345,20 +344,6 @@
                                             e
                                         );
                                     });
-=======
-                                                        owner,
-                                                        &repo_name,
-                                                        pr.number,
-                                                        "Checks were unsuccessful; cancelling merge.",
-                                                    )
-                                                    .await
-                                                    .map_err(|e| {
-                                                        log::error!(
-                                                            "Error posting comment: {}",
-                                                            e
-                                                        );
-                                                    });
->>>>>>> 5ba0b7cc
 								} else {
 									log::info!(
 										"{} checks incomplete.",
@@ -386,12 +371,11 @@
 												Ok(_) => {
 													log::info!("Waiting for commit status...");
 													let _ = github_bot
-<<<<<<< HEAD
                                                         .create_issue_comment(
                                                             owner,
                                                             &repo_name,
                                                             pr.number,
-                                                            "Waiting for commit status...",
+                                                            "Waiting for checks...",
                                                         )
                                                         .await
                                                         .map_err(|e| {
@@ -400,26 +384,10 @@
                                                                 e
                                                             );
                                                         });
-=======
-                                                                        .create_issue_comment(
-                                                                            owner,
-                                                                            &repo_name,
-                                                                            pr.number,
-                                                                            "Waiting for commit status...",
-                                                                        )
-                                                                        .await
-                                                                        .map_err(|e| {
-                                                                            log::error!(
-                                                                                "Error posting comment: {}",
-                                                                                e
-                                                                            );
-                                                                        });
->>>>>>> 5ba0b7cc
 												}
 												Err(e) => {
 													log::error!("Error adding merge request to db: {}", e);
 													let _ = github_bot.create_issue_comment(
-<<<<<<< HEAD
                                                         owner,
                                                         &repo_name,
                                                         pr.number,
@@ -432,27 +400,12 @@
                                                             e
                                                         );
                                                     });
-=======
-                                                                        owner,
-                                                                        &repo_name,
-                                                                        pr.number,
-                                                                        "Auto-merge failed due to db error; see logs for details.",
-                                                                    )
-                                                                    .await
-                                                                    .map_err(|e| {
-                                                                        log::error!(
-                                                                            "Error posting comment: {}",
-                                                                            e
-                                                                        );
-                                                                    });
->>>>>>> 5ba0b7cc
 												}
 											}
 										}
 										Err(e) => {
 											log::error!("Error serializing merge request: {}", e);
 											let _ = github_bot.create_issue_comment(
-<<<<<<< HEAD
                                                 owner,
                                                 &repo_name,
                                                 pr.number,
@@ -465,20 +418,6 @@
                                                     e
                                                 );
                                             });
-=======
-                                                                owner,
-                                                                &repo_name,
-                                                                pr.number,
-                                                                "Auto-merge failed due to serialization error; see logs for details.",
-                                                            )
-                                                            .await
-                                                            .map_err(|e| {
-                                                                log::error!(
-                                                                    "Error posting comment: {}",
-                                                                    e
-                                                                );
-                                                            });
->>>>>>> 5ba0b7cc
 										}
 									}
 								}
@@ -527,62 +466,6 @@
 									Err(e) => {
 										log::error!("Error adding merge request to db: {}", e);
 										let _ = github_bot.create_issue_comment(
-<<<<<<< HEAD
-=======
-                                                            owner,
-                                                            &repo_name,
-                                                            pr.number,
-                                                            "Auto-merge failed due to db error; see logs for details.",
-                                                        )
-                                                        .await
-                                                        .map_err(|e| {
-                                                            log::error!(
-                                                                "Error posting comment: {}",
-                                                                e
-                                                            );
-                                                        });
-									}
-								}
-							}
-							Err(e) => {
-								log::error!(
-									"Error serializing merge request: {}",
-									e
-								);
-								let _ = github_bot.create_issue_comment(
-                                                    owner,
-                                                    &repo_name,
-                                                    pr.number,
-                                                    "Auto-merge failed due to serialization error; see logs for details.",
-                                                )
-                                                .await
-                                                .map_err(|e| {
-                                                    log::error!(
-                                                        "Error posting comment: {}",
-                                                        e
-                                                    );
-                                                });
-							}
-						}
-					}
-					Ok(StatusState::Failure) | Ok(StatusState::Error) => {
-						log::info!("{} failed status checks.", html_url);
-						status_failure(
-							&github_bot,
-							owner,
-							&repo_name,
-							pr.number,
-							&pr.html_url,
-							&pr.head.sha,
-							db,
-						)
-						.await
-					}
-					Err(e) => {
-						log::error!("Error getting PR status: {}", e);
-						// Notify people of merge failure.
-						let _ = github_bot.create_issue_comment(
->>>>>>> 5ba0b7cc
                                             owner,
                                             &repo_name,
                                             pr.number,
@@ -595,7 +478,6 @@
                                                 e
                                             );
                                         });
-<<<<<<< HEAD
 									}
 								}
 							}
@@ -656,15 +538,6 @@
 									"Error deleting merge request from db: {}",
 									e
 								);
-=======
-						// Clean db.
-						let _ =
-							db.delete(pr.head.sha.as_bytes()).map_err(|e| {
-								log::error!(
-									"Error deleting merge request from db: {}",
-									e
-								);
->>>>>>> 5ba0b7cc
 							});
 					}
 				}
@@ -769,46 +642,7 @@
 										log::error!("Error getting substrate commit: {}", e);
 									}
 									let _ = github_bot
-<<<<<<< HEAD
                                         .create_issue_comment(
-=======
-                                                        .create_issue_comment(
-                                                            owner,
-                                                            &repo_name,
-                                                            number,
-                                                            "Error getting substrate commit; see logs for details",
-                                                        )
-                                                        .await
-                                                        .map_err(|e| {
-                                                            log::error!(
-                                                                "Error posting comment: {}",
-                                                                e
-                                                            );
-                                                        });
-								}
-							}
-							Err(e) => {
-								log::error!("Error getting release tag: {}", e);
-								let _ = github_bot.create_issue_comment(
-                                                    owner,
-                                                    &repo_name,
-                                                    number,
-                                                    "Failed getting latest release tag; see logs for details.",
-                                                )
-                                                .await
-                                                .map_err(|e| {
-                                                    log::error!(
-                                                        "Error posting comment: {}",
-                                                        e
-                                                    );
-                                                });
-							}
-						}
-					}
-					Err(e) => {
-						log::error!("Error getting latest release: {}", e);
-						let _ = github_bot.create_issue_comment(
->>>>>>> 5ba0b7cc
                                             owner,
                                             &repo_name,
                                             number,
@@ -821,7 +655,6 @@
                                                 e
                                             );
                                         });
-<<<<<<< HEAD
 								}
 							}
 							Err(e) => {
@@ -857,8 +690,6 @@
                                 e
                             );
                         });
-=======
->>>>>>> 5ba0b7cc
 					}
 				}
 			}
