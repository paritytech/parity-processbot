--- conflicted
+++ resolved
@@ -9,11 +9,7 @@
 use std::sync::Arc;
 
 use crate::{
-<<<<<<< HEAD
-	companion::*, config::BotConfig, constants::*, github::*,
-=======
-	config::BotConfig, constants::*, error::*, github::*,
->>>>>>> 747e3ac0
+	companion::*, config::BotConfig, constants::*, error::*, github::*,
 	github_bot::GithubBot, matrix_bot::MatrixBot, process,
 };
 
@@ -1264,7 +1260,6 @@
 			}
 		};
 	} else {
-<<<<<<< HEAD
 		log::info!(
 			"{} merged successfully - checking for companion.",
 			pr.html_url
@@ -1372,9 +1367,6 @@
 		}
 	} else {
 		log::info!("No companion found.");
-=======
-		log::info!("Merged {} successfully.", pr.html_url);
->>>>>>> 747e3ac0
 	}
 
 	Ok(())
