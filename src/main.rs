use rocksdb::DB;
use snafu::OptionExt;
use std::time::Duration;

use parity_processbot::{
	bamboo,
	bots,
	error,
	github_bot,
	matrix_bot,
};

#[tokio::main]
async fn main() -> Result<(), Box<dyn std::error::Error>> {
	match run().await {
		Err(error) => panic!("{}", error),
		_ => Ok(()),
	}
}

async fn run() -> Result<(), Box<dyn std::error::Error>> {
	env_logger::from_env(env_logger::Env::default().default_filter_or("info"))
		.init();

	dotenv::dotenv().ok();
	let db_path = dotenv::var("DB_PATH").expect("DB_PATH");
	let bamboo_token = dotenv::var("BAMBOO_TOKEN").expect("BAMBOO_TOKEN");
	let github_organization =
		dotenv::var("GITHUB_ORGANIZATION").expect("GITHUB_ORGANIZATION");
	let github_token = dotenv::var("GITHUB_TOKEN").expect("GITHUB_TOKEN");
	let matrix_homeserver =
		dotenv::var("MATRIX_HOMESERVER").expect("MATRIX_HOMESERVER");
	let matrix_user = dotenv::var("MATRIX_USER").expect("MATRIX_USER");
	let matrix_password =
		dotenv::var("MATRIX_PASSWORD").expect("MATRIX_PASSWORD");
<<<<<<< HEAD
	let matrix_channel_id = dotenv::var("MATRIX_DEFAULT_CHANNEL_ID")
		.expect("MATRIX_DEFAULT_CHANNEL_ID");
	let engineers_path = dotenv::var("ENGINEERS_PATH").expect("ENGINEERS_PATH");
=======
>>>>>>> 84facd2c
	let tick_secs = dotenv::var("TICK_SECS")
		.expect("TICK_SECS")
		.parse::<u64>()
		.expect("parse tick_secs");

	let db = DB::open_default(db_path)?;

	let matrix_bot = matrix_bot::MatrixBot::new(
		&matrix_homeserver,
		&matrix_user,
		&matrix_password,
	)?;
	log::info!(
		"[+] Connected to matrix homeserver {} as {}",
		matrix_homeserver,
		matrix_user
	);

	let github_bot =
		github_bot::GithubBot::new(&github_organization, &github_token)?;
	log::info!(
		"[+] Connected to github organisation {}",
		github_organization
	);

	let core_devs = github_bot.team_members(
		github_bot
			.team("core-devs")?
			.id
			.context(error::MissingData)?,
	)?;

	let github_to_matrix = dbg!(bamboo::github_to_matrix(&bamboo_token))?;

	let mut interval = tokio::time::interval(Duration::from_secs(tick_secs));
	loop {
		interval.tick().await;
		bots::update(
			&db,
			&github_bot,
			&matrix_bot,
			&core_devs,
			&github_to_matrix,
		)?;
	}
}<|MERGE_RESOLUTION|>--- conflicted
+++ resolved
@@ -33,12 +33,8 @@
 	let matrix_user = dotenv::var("MATRIX_USER").expect("MATRIX_USER");
 	let matrix_password =
 		dotenv::var("MATRIX_PASSWORD").expect("MATRIX_PASSWORD");
-<<<<<<< HEAD
-	let matrix_channel_id = dotenv::var("MATRIX_DEFAULT_CHANNEL_ID")
+	let matrix_default_channel_id = dotenv::var("MATRIX_DEFAULT_CHANNEL_ID")
 		.expect("MATRIX_DEFAULT_CHANNEL_ID");
-	let engineers_path = dotenv::var("ENGINEERS_PATH").expect("ENGINEERS_PATH");
-=======
->>>>>>> 84facd2c
 	let tick_secs = dotenv::var("TICK_SECS")
 		.expect("TICK_SECS")
 		.parse::<u64>()
@@ -82,6 +78,7 @@
 			&matrix_bot,
 			&core_devs,
 			&github_to_matrix,
+                        &matrix_default_channel_id,
 		)?;
 	}
 }