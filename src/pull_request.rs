--- conflicted
+++ resolved
@@ -1,24 +1,10 @@
 use crate::db::*;
 use crate::{
-<<<<<<< HEAD
-	constants::*,
-	error,
-	github,
-	github_bot::GithubBot,
-	matrix,
-	matrix_bot::MatrixBot,
-	project_info,
-	Result,
+	constants::*, error, github, github_bot::GithubBot, matrix,
+	matrix_bot::MatrixBot, project_info, Result,
 };
 use rocksdb::DB;
 use snafu::OptionExt;
-=======
-	error, github, github_bot::GithubBot, matrix, matrix_bot::MatrixBot,
-	project, Result,
-};
-use rocksdb::DB;
-use snafu::{OptionExt, ResultExt};
->>>>>>> 93543018
 use std::collections::HashMap;
 use std::time::SystemTime;
 
