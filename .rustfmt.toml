hard_tabs = true
<<<<<<< HEAD
imports_layout = "Vertical"
wrap_comments = true
max_width = 80 
=======
max_width = 80
>>>>>>> 93543018
<|MERGE_RESOLUTION|>--- conflicted
+++ resolved
@@ -1,8 +1,2 @@
 hard_tabs = true
-<<<<<<< HEAD
-imports_layout = "Vertical"
-wrap_comments = true
-max_width = 80 
-=======
-max_width = 80
->>>>>>> 93543018
+max_width = 80